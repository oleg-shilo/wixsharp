﻿<?xml version="1.0" encoding="utf-8"?>
<package xmlns="http://schemas.microsoft.com/packaging/2011/08/nuspec.xsd">
  <metadata>
    <id>WixSharp</id>
<<<<<<< HEAD
    <version>1.22.1.0</version>
=======
    <version>2.4.1.0</version>
>>>>>>> cb811e15
    <title>Wix# (WixSharp) - managed interface for WiX</title>
    <authors>Oleg Shilo</authors>
    <owners>Oleg Shilo</owners>
    <projectUrl>https://github.com/oleg-shilo/wixsharp</projectUrl>
    <license type="expression">MIT</license>
    <icon>wixsharp_logo.png</icon>
    <requireLicenseAcceptance>true</requireLicenseAcceptance>
    <description>Wix# is a framework for building a complete MSI or WiX source code by using build script files written with the C# syntax.
The package contains Wix# binaries, code sample and custom MSBuild target (to be merged with VS project and trigger building MSI during the project compilation).

If you need only Wix# binaries you may want to use WixSharp.bin package instead.

In order to use this package you need have WiX Toolset installed.
The package is tested against WIX (Windows Installer Xml) Toolset v3.10 (v3.10.2103.0)</description>
    <summary>Wix# (WixSharp) - Binaries</summary>
<<<<<<< HEAD
    <releaseNotes>Release v1.22.1.0
- Added Support StoreType.sha1Hash in DigitalSignatureBootstrapper
- Issue #1317: Bootstrapper bundle has bugs on wxs files generation.
- Issue #1310: Problem during dynamic localization
=======
    <releaseNotes>Release v2.4.1.0
#1652: Bundle DotNetCompatibilityCheck element suport
#1653: Avoid unnecessary *Ref element for Fragment definitions.
#1579: installDir variable erased depending on ManagedProject structure
Updated custom dialogs to deal with changes in the size of Wix stock background images

>>>>>>> cb811e15
</releaseNotes>
    <copyright>Copyright (C) 2008-2023 Oleg Shilo</copyright>
    <language>en-AU</language>
    <tags>C# scripting msi install setup wix</tags>
    <dependencies>
<<<<<<< HEAD
      <dependency id="WixSharp.bin" version="1.22.1.0" />
=======
      <dependency id="WixSharp.bin" version="2.4.1.0" />
>>>>>>> cb811e15
    </dependencies>
  </metadata>
  <files>
    <file src="build\WixSharp.targets" target="build\WixSharp.targets" />
    <file src="..\..\Templates\WixSharpVSIX\WixSharpVSIX\wixsharp_logo.png" target="" />
  </files>
</package><|MERGE_RESOLUTION|>--- conflicted
+++ resolved
@@ -2,11 +2,7 @@
 <package xmlns="http://schemas.microsoft.com/packaging/2011/08/nuspec.xsd">
   <metadata>
     <id>WixSharp</id>
-<<<<<<< HEAD
-    <version>1.22.1.0</version>
-=======
     <version>2.4.1.0</version>
->>>>>>> cb811e15
     <title>Wix# (WixSharp) - managed interface for WiX</title>
     <authors>Oleg Shilo</authors>
     <owners>Oleg Shilo</owners>
@@ -22,29 +18,18 @@
 In order to use this package you need have WiX Toolset installed.
 The package is tested against WIX (Windows Installer Xml) Toolset v3.10 (v3.10.2103.0)</description>
     <summary>Wix# (WixSharp) - Binaries</summary>
-<<<<<<< HEAD
-    <releaseNotes>Release v1.22.1.0
-- Added Support StoreType.sha1Hash in DigitalSignatureBootstrapper
-- Issue #1317: Bootstrapper bundle has bugs on wxs files generation.
-- Issue #1310: Problem during dynamic localization
-=======
     <releaseNotes>Release v2.4.1.0
 #1652: Bundle DotNetCompatibilityCheck element suport
 #1653: Avoid unnecessary *Ref element for Fragment definitions.
 #1579: installDir variable erased depending on ManagedProject structure
 Updated custom dialogs to deal with changes in the size of Wix stock background images
 
->>>>>>> cb811e15
 </releaseNotes>
-    <copyright>Copyright (C) 2008-2023 Oleg Shilo</copyright>
+    <copyright>Copyright (C) 2008-2022 Oleg Shilo</copyright>
     <language>en-AU</language>
     <tags>C# scripting msi install setup wix</tags>
     <dependencies>
-<<<<<<< HEAD
-      <dependency id="WixSharp.bin" version="1.22.1.0" />
-=======
       <dependency id="WixSharp.bin" version="2.4.1.0" />
->>>>>>> cb811e15
     </dependencies>
   </metadata>
   <files>
