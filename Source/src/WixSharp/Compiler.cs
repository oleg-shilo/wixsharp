--- conflicted
+++ resolved
@@ -2866,28 +2866,15 @@
                         sequences.Add(product.SelectOrCreate(item));
                 }
 
-<<<<<<< HEAD
-                List<XElement> uis = new List<XElement>();
-                uis.Add(product.SelectOrCreate("UI"));
-=======
+
 	            List<XElement> uis = new List<XElement>();
 	            uis.Add(product.SelectOrCreate("UI"));
->>>>>>> 6381df35
 
 				XAttribute sequenceNumberAttr = wAction.SequenceNumber.HasValue ?
                                                     new XAttribute("Sequence", wAction.SequenceNumber.Value) :
                                                     new XAttribute(wAction.When.ToString(), step);
 
-<<<<<<< HEAD
-                if (wAction.ProgressText.IsNotEmpty())
-                {
-                    uis.ForEach(ui =>
-                        ui.Add(new XElement("ProgressText", wAction.ProgressText,
-                            new XAttribute("Action", wAction.Id))));
-                }
-
-                if (wAction is SetPropertyAction)
-=======
+
 	            if (wAction.RollbackProgressText != null)
 	            {
 		            uis.ForEach(ui =>
@@ -2896,7 +2883,15 @@
 	            }
 
 	            if (wAction is SetPropertyAction)
->>>>>>> 6381df35
+
+                if (wAction.ProgressText.IsNotEmpty())
+                {
+                    uis.ForEach(ui =>
+                        ui.Add(new XElement("ProgressText", wAction.ProgressText,
+                            new XAttribute("Action", wAction.Id))));
+                }
+
+                if (wAction is SetPropertyAction)
                 {
                     var wSetPropAction = (SetPropertyAction)wAction;
 
