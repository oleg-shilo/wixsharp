#region Licence...

/*
The MIT License (MIT)

Copyright (c) 2014 Oleg Shilo

Permission is hereby granted,
free of charge, to any person obtaining a copy
of this software and associated documentation files (the "Software"), to deal
in the Software without restriction, including without limitation the rights
to use, copy, modify, merge, publish, distribute, sublicense, and/or sell
copies of the Software, and to permit persons to whom the Software is
furnished to do so, subject to the following conditions:

The above copyright notice and this permission notice shall be included in
all copies or substantial portions of the Software.

THE SOFTWARE IS PROVIDED "AS IS", WITHOUT WARRANTY OF ANY KIND, EXPRESS OR
IMPLIED, INCLUDING BUT NOT LIMITED TO THE WARRANTIES OF MERCHANTABILITY,
FITNESS FOR A PARTICULAR PURPOSE AND NONINFRINGEMENT. IN NO EVENT SHALL THE
AUTHORS OR COPYRIGHT HOLDERS BE LIABLE FOR ANY CLAIM, DAMAGES OR OTHER
LIABILITY, WHETHER IN AN ACTION OF CONTRACT, TORT OR OTHERWISE, ARISING FROM,
OUT OF OR IN CONNECTION WITH THE SOFTWARE OR THE USE OR OTHER DEALINGS IN
THE SOFTWARE.
*/

#endregion Licence...

using System;
using System.Collections.Generic;
using System.Globalization;
using System.Linq;
using System.Text;
using System.Xml.Linq;
using WixSharp.CommonTasks;

namespace WixSharp
{
    // Wix/Msi bug/limitation: every component that is to be placed in the user profile has to have Registry key
    // Wix# places dummy key into every component to handle the problem
    // Wix# auto-generates components contain RemoveFolder elements for all subfolders in the path chain.
    // All auto-generates components are automatically inserted in all features

    /// <summary>
    /// Represents Wix# project. This class defines the WiX/MSI entities and their relationships.
    /// <para>
    /// 		<see cref="Project"/> instance can be compiled into complete MSI or WiX source file with one of the <see cref="Compiler"/> "Build" methods.
    /// </para>
    /// 	<para>
    /// Use <see cref="Project"/> non-default constructor or C# initializers to specify required installation components.
    /// </para>
    /// </summary>
    /// <example>
    /// 	<code>
    /// var project = new Project("MyProduct",
    ///                           new Dir(@"%ProgramFiles%\My Company\My Product",
    ///                                     new File(@"Files\Bin\MyApp.exe"),
    ///                                     new Dir(@"Docs\Manual",
    ///                                     new File(@"Files\Docs\Manual.txt"))));
    ///
    /// project.GUID = new Guid("6f330b47-2577-43ad-9095-1861ba25889b");
    /// project.BuildMsi();
    /// </code>
    /// </example>
    public partial class Project : WixProject
    {
        /// <summary>
        /// Initializes a new instance of the <see cref="Project"/> class.
        /// </summary>
        public Project()
        {
            if (!Compiler.AutoGeneration.LegacyDefaultIdAlgorithm)
                this.CustomIdAlgorithm = this.HashedTargetPathIdAlgorithm;
        }

        /// <summary>
        /// Initializes a new instance of the <see cref="Project"/> class.
        /// </summary>
        /// <param name="name">The name of the project. Typically it is the name of the product to be installed.</param>
        /// <param name="items">The project installable items (e.g. directories, files, registry keys, Custom Actions).</param>
        public Project(string name, params WixObject[] items)
        {
            if (!Compiler.AutoGeneration.LegacyDefaultIdAlgorithm)
                this.CustomIdAlgorithm = this.HashedTargetPathIdAlgorithm;

            Name = name;
            OutFileName = name;

            var dirs = new List<Dir>();
            var actions = new List<Action>();
            var regs = new List<RegValue>();
            var props = new List<Property>();
            var bins = new List<Binary>();
            var sqls = new List<SqlDatabase>();
            var certs = new List<Certificate>();
            var genericItems = new List<IGenericEntity>();
            var urlreservation = new List<UrlReservation>();

            if (items.OfType<Media>().Any())
                this.Media.Clear();

            foreach (WixObject obj in items)
            {
                var rawItems = new List<WixObject>();
                if (obj is WixItems)
                    rawItems.AddRange((obj as WixItems).Items);
                else
                    rawItems.Add(obj);

                foreach (WixObject item in rawItems)
                {
                    if (item is LaunchCondition)
                        LaunchConditions.Add(item as LaunchCondition);
                    else if (item is Dir)
                        dirs.Add(item as Dir);
                    else if (item is Action)
                        actions.Add(item as Action);
                    else if (item is RegValue)
                        regs.Add(item as RegValue);
<<<<<<< HEAD
                    else if (item is EnvironmentVariable)
                        envvars.Add(item as EnvironmentVariable);
=======
                    else if (item is FirewallException)
                        fwexceptions.Add(item as FirewallException);
>>>>>>> 3d87a5eb
                    else if (item is UrlReservation)
                        urlreservation.Add(item as UrlReservation);
                    else if (item is RegFile)
                    {
                        var file = item as RegFile;
                        var values = Tasks.ImportRegFile(file.Path);
                        if (file.Feature != null)
                            values.ForEach(x =>
                            {
                                x.Feature = file.Feature;
                                x.Features = file.Features;
                            });
                        regs.AddRange(values);
                    }
                    else if (item is Property || item is PropertyRef)
                        props.Add(item as Property);
                    else if (item is Binary)
                        bins.Add(item as Binary);
                    else if (item is WixGuid)
                        GUID = (item as WixGuid).Value;
                    else if (item is Media)
                        Media.Add(item as Media);
                    else if (item is SqlDatabase)
                        sqls.Add(item as SqlDatabase);
                    else if (item is Certificate)
                        certs.Add(item as Certificate);
                    else if (item is IGenericEntity)
                        genericItems.Add(item as IGenericEntity);
                    else
                        throw new Exception("Unexpected object type is among Project constructor arguments: " + item.GetType().Name);
                }
            }

            Dirs = dirs.ToArray();
            Actions = actions.ToArray();
            RegValues = regs.ToArray();
            Properties = props.ToArray();
            Binaries = bins.ToArray();
            SqlDatabases = sqls.ToArray();
            Certificates = certs.ToArray();
            UrlReservations = urlreservation.ToArray();
            GenericItems = genericItems.ToArray();
        }

        /// <summary>
        /// The product full name or description.
        /// </summary>
        public string Description = "";

        /// <summary>
        /// Parameters of digitaly sign of this project
        /// </summary>
        public DigitalSignature DigitalSignature;

        internal virtual void Preprocess()
        {
            var managedActions = this.Actions.OfType<ManagedAction>()
                                             .Select(x => new { Action = x, Asm = x.ActionAssembly })
                                             .GroupBy(x => x.Asm)
                                             .ToDictionary(x => x.Key);

            foreach (var uniqueAsm in managedActions.Keys)
            {
                var actions = managedActions[uniqueAsm].Select(x => x.Action).ToArray();
                var refAsms = actions.SelectMany(a => a.RefAssemblies).Distinct().ToArray();
                actions.ForEach(a => a.RefAssemblies = refAsms);
            }

            if (WixSharp.Compiler.AutoGeneration.Map64InstallDirs && this.Platform.HasValue && this.Platform.Value == WixSharp.Platform.x64)
            {
                foreach (var dir in this.AllDirs)
                {
                    dir.Name = dir.Name.Map64Dirs();
                    foreach (Shortcut s in dir.Shortcuts)
                        s.Location = s.Location.Map64Dirs();
                }

                foreach (Shortcut s in this.AllFiles.SelectMany(f => f.Shortcuts))
                {
                    s.Location = s.Location.Map64Dirs();
                };

                foreach (var action in this.Actions.OfType<PathFileAction>())
                {
                    action.AppPath = action.AppPath.Map64Dirs();
                };
            }
        }

        /// <summary>
        /// Generic <see cref="T:WixSharp.WixEntity"/> container for defining WiX <c>Package</c> element attributes.
        /// <para>These attributes are the properties about the package to be placed in the Summary Information Stream. These are visible from COM through the IStream interface, and these properties can be seen on the package in Explorer. </para>
        ///<example>The following is an example of defining the <c>Package</c> attributes.
        ///<code>
        /// var project =
        ///     new Project("My Product",
        ///         new Dir(@"%ProgramFiles%\My Company\My Product",
        ///
        ///     ...
        ///
        /// project.Package.AttributesDefinition = @"AdminImage=Yes;
        ///                                          Comments=Release candidate;
        ///                                          Description=Fantastic product...";
        ///
        /// Compiler.BuildMsi(project);
        /// </code>
        /// </example>
        /// </summary>
        public Package Package = new Package();

        /// <summary>
        /// The target platform type.
        /// </summary>
        public Platform? Platform;

        /// <summary>
        /// Collection of Media generic <see cref="T:WixSharp.WixEntity"/> containers for defining WiX <c>Media</c> elements
        /// attributes. Project is always initialized with a sinle Media item. Though if you add multiples media items via
        /// <see cref="T:WixSharp.Project"/> constructor it remeve the initial Media item befeore adding any new items.
        /// <para>These attributes describe a disk that makes up the source media for the installation.</para>
        ///<example>The following is an example of defining the <c>Package</c> attributes.
        ///<code>
        /// var project =
        ///     new Project("My Product",
        ///         new Dir(@"%ProgramFiles%\My Company\My Product",
        ///
        ///     ...
        ///
        /// project.Media.First().Id = 2;
        /// project.Media.First().CompressionLevel = CompressionLevel.mszip;
        ///
        /// Compiler.BuildMsi(project);
        /// </code>
        /// </example>
        /// </summary>
        public List<Media> Media = new List<Media>(new[] { new Media() });

        /// <summary>
        /// Relative path to RTF file with the custom licence agreement to be displayed in the Licence dialog.
        /// If this value is not specified the default WiX licence agreement will be used.
        /// </summary>
        public string LicenceFile = "";

        /// <summary>
        /// The Encoding to be used for MSI UI dialogs. If not specified the
        /// <c>System.Text.Encoding.UTF8</c> will be used.
        /// </summary>
        public Encoding Encoding = Encoding.UTF8;

        /// <summary>
        /// Type of the MSI User Interface. This value is assigned to the <c>UIRef</c> WiX element during the compilation.
        /// If not specified <see cref="WUI.WixUI_Minimal"/> will used.
        /// </summary>
        public WUI UI = WUI.WixUI_Minimal;

        /// <summary>
        /// The Binary (assembly) implementing WiX embedded UI
        /// </summary>
        public Binary EmbeddedUI = null;

        /// <summary>
        /// The custom UI definition. Use CustomUIBuilder to generate the WiX UI definition or compose
        /// <see cref="WixSharp.Controls.CustomUI"/> manually.
        /// </summary>
        public Controls.CustomUI CustomUI = null;

        /// <summary>
        /// Simplifies authoring for major upgrades, including support for preventing downgrades.
        /// </summary>
        public MajorUpgrade MajorUpgrade = null;

        /// <summary>
        /// This is the value of the <c>UpgradeCode</c> attribute of the Wix <c>Product</c> element.
        /// <para>Both WiX and MSI consider this element as optional even it is the only available identifier
        /// for defining relationship between different versions of the same product. Wix# in contrary enforces
        /// that value to allow any future updates of the product being installed.
        /// </para>
        /// <para>
        /// If user doesn't specify this value Wix# engine will use <see cref="Project.GUID"/> as <c>UpgradeCode</c>.
        /// </para>
        /// </summary>
        public Guid? UpgradeCode;

        Guid? guid;

        /// <summary>
        /// This value uniquely identifies the software product being installed.
        /// <para>
        /// All setup build scripts for different versions of the same product should have the same <see cref="GUID"/>.
        /// If user doesn't specify this value Wix# engine will generate new random GUID for it.
        /// </para>
        /// <remarks>This value should not be confused with MSI <c>ProductId</c>, which is in fact
        /// not an identifier of the product but rather an identifier of the product particular version.
        /// MSI uses <c>UpgradeCode</c> as a common identification of the product regardless of it's version.
        /// <para>In a way <see cref="GUID"/> is an alias for <see cref="UpgradeCode"/>.</para>
        /// </remarks>
        /// </summary>
        public Guid? GUID
        {
            get { return guid; }
            set
            {
                guid = value;
                WixGuid.ConsistentGenerationStartValue = new WixGuid.SequentialGuid(guid.Value);
            }
        }

        /// <summary>
        ///  Set of values in 'Add/Remove Programs' of Control Panel.
        /// </summary>
        public ProductInfo ControlPanelInfo = new ProductInfo();

        /// <summary>
        /// Provides fine control over rebooting at the end of installation.
        /// <para>If set it creates <c>ScheduleReboot</c> element in the <c>InstallExecuteSequence</c> or <c>InstallUISequence</c>.</para>
        /// </summary>
        /// <example>
        /// <code>
        /// var project = new Project("MyProduct",
        ///                   new Dir("%ProgramFiles%",
        ///                   ...
        /// project.ScheduleReboot = new ScheduleReboot { InstallSequence = RebootInstallSequence.Both };
        /// </code>
        /// </example>
        public ScheduleReboot ScheduleReboot;

        /// <summary>
        /// Provideds fine control over rebooting at the end of installation.
        /// <para>If set it creates <c>ForceReboot</c> element in the <c>InstallExecuteSequence</c>.</para>
        /// </summary>
        /// <example>
        /// <code>
        /// var project = new Project("MyProduct",
        ///                   new Dir("%ProgramFiles%",
        ///                   ...
        /// project.ForceReboot = new ForceReboot();
        /// </code>
        /// </example>
        public ForceReboot ForceReboot;

        /// <summary>
        /// Provides fine control over rebooting at the end of installation.
        /// <para>If set it creates MSI <c>REBOOT</c> property with the user specified value <see cref="RebootSupressing"/>.</para>
        /// </summary>
        /// <example>
        /// <code>
        /// var project = new Project("MyProduct",
        ///                   new Dir("%ProgramFiles%",
        ///                   ...
        /// project.RebootSupressing = RebootSupressing.ReallySuppress;
        /// </code>
        /// </example>
        public RebootSupressing? RebootSupressing;

        /// <summary>
        /// Use this attribute if you need to specify the installation scope of this package: per-machine or per-user.
        /// </summary>
        public InstallScope? InstallScope;

        /// <summary>
        /// Use this attribute to specify the privileges required to install the package on Windows Vista and above.
        /// </summary>
        public InstallPrivileges? InstallPrivileges;

        /// <summary>
        /// Version of the product to be installed.
        /// </summary>
        public Version Version = new Version("1.0.0.0");

        /// <summary>
        /// Defines Major Upgrade behavior. By default it is <c>null</c> thus upgrade is not supported.
        /// <para>If you need to implement Major Upgrade define this member to appropriate
        /// <see cref="MajorUpgradeStrategy"/> instance.</para>
        /// <para><c>Note</c>: <see cref="MajorUpgradeStrategy"/> yields WiX UpgradeVersion element, which is arguably the most comprehensive
        /// upgrade definition. However in the later versions of WiX a simplified upgrade definition has been introduced. It relies
        /// on MajorUpgrade WiX element. For most of the upgrade scenarios you will find that MajorUpgrade allows to achieve the same result with
        /// much less effort. Wix# supports MajorUpgrade element via  <see cref="WixSharp.Project.MajorUpgrade"/> member.</para>
        /// </summary>
        ///<example>The following is an example of building product MSI with auto uninstalling any older version of the product
        ///and preventing downgrading.
        ///<code>
        /// var project = new Project("My Product",
        ///                   ...
        ///
        /// project.MajorUpgradeStrategy =  new MajorUpgradeStrategy
        ///                                 {
        ///                                     UpgradeVersions = VersionRange.OlderThanThis,
        ///                                     PreventDowngradingVersions = VersionRange.NewerThanThis,
        ///                                     NewerProductInstalledErrorMessage = "Newer version already installed",
        ///                                 };
        /// Compiler.BuildMsi(project);
        /// </code>
        /// or the same scenario but using predefined <c>MajorUpgradeStrategy.Default</c> strategy.
        ///<code>
        /// project.MajorUpgradeStrategy = MajorUpgradeStrategy.Default;
        /// </code>
        /// You can also specify custom range of versions:
        ///<code>
        /// project.MajorUpgradeStrategy =  new MajorUpgradeStrategy
        ///                                 {
        ///                                     UpgradeVersions = new VersionRange
        ///                                                           {
        ///                                                              Minimum = "2.0.5.0", IncludeMaximum = true,
        ///                                                              Maximum = "%this%", IncludeMaximum = false
        ///                                                           },
        ///                                     PreventDowngradingVersions = new VersionRange
        ///                                                           {
        ///                                                              Minimum = "%this%", IncludeMinimum = false
        ///                                                           },
        ///                                     NewerProductInstalledErrorMessage = "Newer version already installed",
        ///                                 };
        /// </code>
        /// Note that %this% will be replaced by Wix# compiler with <c>project.Version.ToString()</c> during the MSI building.
        /// However you can use explicit values (e.g. 1.0.0) if you prefer.
        /// </example>
        public MajorUpgradeStrategy MajorUpgradeStrategy;

        /// <summary>
        /// Generates all missing product Guids (e.g. <see cref="UpgradeCode"/> and <see cref="ProductId"/>).
        /// <para>Wix# compiler call this method just before building the MSI. However you can call it any time
        /// if you want to preview auto-generated Guids.</para>
        /// </summary>
        public void GenerateProductGuids()
        {
            if (!GUID.HasValue)
                GUID = Guid.NewGuid();

            if (!UpgradeCode.HasValue)
                UpgradeCode = GUID;

            if (!ProductId.HasValue)
                ProductId = CalculateProductId(guid.Value, Version);
        }

        /// <summary>
        /// Calculates the product id.
        /// </summary>
        /// <param name="productGuid">The product GUID.</param>
        /// <param name="version">The version.</param>
        /// <returns></returns>
        public static Guid CalculateProductId(Guid productGuid, Version version)
        {
            return WixGuid.HashGuidByInteger(productGuid, version.GetHashCode() + 1);
        }

        /// <summary>
        /// This is the value of the <c>Id</c> attribute of the Wix <c>Product</c> element.
        /// This value is unique for any given version of a product being installed.
        /// <para></para>
        /// If user doesn't specify this value Wix# engine will derive it from
        /// project <see cref="Project.GUID"/> and the product <see cref="Project.Version"/>.
        /// </summary>
        public Guid? ProductId;

        /// <summary>
        /// Collection of <see cref="Dir"/>s to be installed.
        /// </summary>
        public Dir[] Dirs = new Dir[0];

        /// <summary>
        /// Collection of <see cref="Actions"/>s to be performed during the installation.
        /// </summary>
        public Action[] Actions = new Action[0];

        /// <summary>
        /// Collection of <see cref="RegValue"/>s to be set during the installation.
        /// </summary>
        public RegValue[] RegValues = new RegValue[0];

        /// <summary>
        /// Collection of <see cref="Certificate"/> to be installed.
        /// </summary>
        public Certificate[] Certificates = new Certificate[0];
        
        /// <summary>
        /// Collection of <see cref="UrlReservation"/> to be installed.
        /// </summary>
        public UrlReservation[] UrlReservations = new UrlReservation[0];
		
        /// <summary>
        /// Collection of the user defined <see cref="IGenericEntity"/> items.
        /// </summary>
        public IGenericEntity[] GenericItems = new IGenericEntity[0];

        /// <summary>
        /// Collection of WiX/MSI <see cref="Property"/> objects to be created during the installed.
        /// </summary>
        public Property[] Properties = new Property[0];

        /// <summary>
        /// Indicates whether compiler should emit consistent package Id (package code). Set <c>EmitConsistentPackageId</c> to 'false' (default value) if
        /// you want the WiX compilers automatically generate a new package code for each new .msi file built. Or set it to 'true' if you want Wix# to auto generate a
        /// unique consistent package code for a given combination of the product code, product version and product upgrade code.
        /// <para>
        /// WiX package code generation policy discourages the use of this attribute as it is a primary MSI identifier
        /// used to distinguish packages in ARP. Thus WiX tools always auto-generate the code for each build. This in turn makes it impossible to
        /// rebuild a truly identical MSIs from the same WiX code even with the same set of product code, version and upgrade code.
        /// </para><para>
        /// This very artificial limitation has severe practical impact. For example if a specific MSI file is lost it cannot be recreated even if
        /// the original source code that was used to built the lost MSI is available.
        /// </para><para>
        /// From another hand Wix# encourages using a singe GUID (Project.GUID) as a primary identifier of the product. Thus all other MSI identifiers
        /// can be derived by the compiler from the unique combination of this GUID and the product version. This also included generation of the package Id
        /// attribute controlled by the EmitConsistentPackageId.
        /// </para><para>
        /// Wix# does not changes the WiX default package code generation it just gives the opportunity to control it when required.
        /// </para>
        /// </summary>
        public bool EmitConsistentPackageId = false;

        /// <summary>
        /// Collection of WiX/MSI <see cref="Binary"/> objects to be embedded into MSI database.
        /// Normally you doe not need to deal with this property as <see cref="Compiler"/> will populate
        /// it automatically.
        /// </summary>
        public Binary[] Binaries = new Binary[0];

        /// <summary>
        /// Collection of paths to the assemblies referenced by <see cref="ManagedAction"/>s.
        /// </summary>
        public List<string> DefaultRefAssemblies = new List<string>();

        /// <summary>
        /// Collection of the <see cref="T:WixSharp.LaunchCondition"/>s associated with the setup.
        /// </summary>
        public List<LaunchCondition> LaunchConditions = new List<LaunchCondition>();
		
        /// <summary>
        /// Collection of WiX:SqlExtension SqlDatabase objects representing databases to be created,
        /// modifed, or interacted with during MSI execution.
        /// </summary>
        public SqlDatabase[] SqlDatabases = new SqlDatabase[0];

        /// <summary>
        /// Path to the file containing the image (e.g. bmp) setup dialogs banner. If not specified default image will be used.
        /// </summary>
        public string BannerImage = "";

        /// <summary>
        /// Path to the file containing the image (e.g. bmp) setup dialogs background. If not specified default image will be used.
        /// <remarks>
        /// <para>If the image is to be used in the default ManagedUI dialogs it will be left-docked at runtime and will effectively
        /// play the role of a left-aligned dialog banner. Thus if it is too wide it can push away (to right) the all other UI elements.
        /// The optimal size of the image for ManagedUI is 494x312.</para>
        /// </remarks>
        /// </summary>
        public string BackgroundImage = "";

        /// <summary>
        /// Performs validation of aspect ratio for <see cref="Project.BackgroundImage"/>. Validation assists with avoiding the situations
        /// when ManagedUI dialog has UI elements 'pushed away' from the view by oversizes <see cref="Project.BackgroundImage"/>.
        /// </summary>
        public bool ValidateBackgroundImage = true;

        private Feature _defaultFeature = new Feature("Complete");

        /// <summary>
        /// Gets or Sets the default Feature for the project.
        /// All elements without an explicitly assigned Feature will be placed under the DefaultFeature.
        /// If DefaultFeature is not set, then DefaultFeature will default to a Feature with name 'Complete'.
        /// </summary>
        public Feature DefaultFeature
        {
            get { return _defaultFeature; }
            set
            {
                if (value == null) throw new ArgumentNullException("value", "DefaultFeature cannot be null");
                _defaultFeature = value;
            }
        }

        /// <summary>
        /// Resolves all wild card specifications if any.
        /// <para>
        /// This method is called by <see cref="Compiler" /> during the compilation. However it might be convenient
        /// to call it before the compilation if any files matching the wild card mask need to be handled in special
        /// way (e.g. shortcuts created). See <c>WildCard Files</c> example.
        /// </para><remarks><see cref="ResolveWildCards" /> should be called only after <see cref="T:WixSharp.WixProject.SourceBaseDir" /> is set.
        /// Otherwise wild card paths may not be resolved correctly.</remarks>
        /// </summary>
        /// <param name="ignoreEmptyDirectories">if set to <c>true</c> empty directories are ignored and not added to the project.</param>
        /// <returns></returns>
        public Project ResolveWildCards(bool ignoreEmptyDirectories = false)
        {
            int iterator = 0;
            var dirList = new List<Dir>();
            var fileList = new List<File>();

            dirList.AddRange(Dirs);

            while (iterator < dirList.Count)
            {
                foreach (Files dirItems in dirList[iterator].FileCollections)

                    foreach (WixEntity item in dirItems.GetAllItems(SourceBaseDir, dirList[iterator]))
                        if (item is DirFiles)
                            dirList[iterator].AddDirFileCollection(item as DirFiles);
                        else if (item is Dir discoveredDir && !dirList[iterator].Dirs.Contains(item))
                            dirList[iterator].AddDir(discoveredDir);

                foreach (Dir dir in dirList[iterator].Dirs)
                    dirList.Add(dir);

                foreach (DirFiles coll in dirList[iterator].DirFileCollections)
                    dirList[iterator].Files = dirList[iterator].Files.Combine(coll.GetFiles(SourceBaseDir));

                //clear resolved collections
                dirList[iterator].FileCollections = new Files[0];
                dirList[iterator].DirFileCollections = new DirFiles[0];

                iterator++;
            }

            if (ignoreEmptyDirectories)
            {
                var emptyDirs = AllDirs.Where(d => !d.Files.Any() && !d.Dirs.Any());

                emptyDirs.ForEach(emptyDir => AllDirs.ForEach(d =>
                                              {
                                                  if (d.Dirs.Contains(emptyDir))
                                                      d.Dirs = d.Dirs.Where(x => x != emptyDir).ToArray();
                                              }));
            }

            return this;
        }

        /// <summary>
        /// Returns all <see cref="File"/>s of the <see cref="Project"/> matching the <paramref name="match"/> pattern.
        /// </summary>
        /// <param name="match">The match pattern.</param>
        /// <returns>Matching <see cref="File"/>s.</returns>
        public File[] FindFile(Func<File, bool> match)
        {
            return AllFiles.Where(match).ToArray();
        }

        /// <summary>
        /// Flattened "view" of all <see cref="File"/>s of the <see cref="Project"/>.
        /// </summary>
        public File[] AllFiles
        {
            get
            {
                int iterator = 0;
                var dirList = new List<Dir>();
                var fileList = new List<File>();

                dirList.AddRange(Dirs);

                while (iterator < dirList.Count)
                {
                    foreach (Dir dir in dirList[iterator].Dirs)
                        dirList.Add(dir);

                    fileList.AddRange(dirList[iterator].Files);

                    iterator++;
                }

                return fileList.ToArray();
            }
        }

        /// <summary>
        /// Flattened "view" of all <see cref="Dir"/>s of the <see cref="Project"/>.
        /// </summary>
        public Dir[] AllDirs
        {
            get
            {
                int iterator = 0;
                var dirList = new List<Dir>();

                dirList.AddRange(Dirs);

                while (iterator < dirList.Count)
                {
                    dirList.AddRange(dirList[iterator].Dirs);
                    iterator++;
                }

                return dirList.ToArray();
            }
        }

        /// <summary>
        /// Calculates the target path of the specified file.
        /// </summary>
        /// <param name="file">The file.</param>
        /// <returns></returns>
        public string GetTargetPathOf(File file)
        {
            var dir = this.AllDirs.FirstOrDefault(d => d.Files.Contains(file));
            var path = new List<string>();
            path.Add(file.Name);
            while (dir != null)
            {
                path.Insert(0, dir.Name);
                dir = this.AllDirs.FirstOrDefault(d => d.Dirs.Contains(dir));
            }
            return path.Join("\\");
        }

        /// <summary>
        /// For future use
        /// </summary>
        /// <param name="entity">The entity.</param>
        /// <returns></returns>
        private string HashedIdAlgorithm(WixEntity entity)
        {
            if (entity is File file)
            {
                var target_path = this.GetTargetPathOf(file);
                var hash = target_path.GetHashCode32();

                // WiX does not allow '-' char in ID. So need to use `Math.Abs`
                return $"{target_path.PathGetFileName()}_{Math.Abs(hash)}";
            }
            return null; // next two lines produce the same result
                         // return WixEntity.DefaultIdAlgorithm(entity);
                         // return WixEntity.IncrementalIdFor(entity);
        }

        /// <summary>
        /// Finds <see cref="T:WixSharp.Dir"/> corresponding to the specified path.
        /// </summary>
        /// <example>
        /// <code>
        /// new Project("MyProduct",
        ///     new Dir("%ProgramFiles%",
        ///         new Dir("My Company",
        ///             new Dir("My Product",
        ///             ...
        /// </code>
        /// In the sample above the call <c>FindDir(@"%ProgramFiles%\My Company\My Product")</c> returns the last declared <see cref="T:WixSharp.Dir"/>.
        /// </example>
        /// <param name="path">The path string.</param>
        /// <returns><see cref="T:WixSharp.Dir"/> instance if the search was successful, otherwise return <c>null</c></returns>
        public Dir FindDir(string path)
        {
            int iterator = 0;
            var dirList = new List<Dir>();
            int tokenIndex = 0;
            string[] pathTokens = path.Split("\\/".ToCharArray());

            dirList.AddRange(Dirs);

            while (iterator < dirList.Count)
            {
                string dirName = dirList[iterator].Name.Expand().ToLower();
                string currentSubDir = pathTokens[tokenIndex].Expand().ToLower();
                if (dirName == currentSubDir)
                {
                    if (tokenIndex == pathTokens.Length - 1)
                        return dirList[iterator];

                    dirList.AddRange(dirList[iterator].Dirs);
                    tokenIndex++;
                }
                iterator++;
            }

            return null;
        }

        /// <summary>
        /// The installer version
        /// </summary>
        public int InstallerVersion = 200;

        string codepage = "";

        /// <summary>
        /// Installation UI Code Page. If not specified
        /// ANSICodePage of the <see cref="T:WixSharp.WixProject.Language"/> will be used.
        /// </summary>
        public string Codepage
        {
            get
            {
                if (!codepage.IsEmpty())
                    return codepage;
                else
                    return Encoding.GetEncoding(new CultureInfo(Language.Split(',', ';').FirstOrDefault()).TextInfo.ANSICodePage).WebName;
            }
            set
            {
                codepage = value;
            }
        }

        /// <summary>
        /// List of culture names (see <see cref="CultureInfo"/>) based on the specified <see cref="T:WixSharp.WixProject.Language"/>
        /// </summary>
        public string Culture
        {
            get
            {
                return string.Join(",", Language.Split(',', ';')
                                                .Select(x => new CultureInfo(x.Trim()).Name)
                                                .ToArray());
            }
        }

        internal bool IsLocalized
        {
            get { return (Language.ToLower() != "en-us" && Language.ToLower() != "en") || !LocalizationFile.IsEmpty(); }
        }

        /// <summary>
        /// Path to the Localization file.
        /// </summary>
        public string LocalizationFile = "";

        /// <summary>
        /// Name (path) of the directory which was assigned <see cref="T:WixSharp.Compiler.AutoGeneration.InstallDirDefaultId"/> ID as part of XML auto-generation (see <see cref="T:WixSharp.AutoGenerationOptions"/>).
        /// </summary>
        public string AutoAssignedInstallDirPath = "";

        internal string ActualInstallDirId = "";

        /// <summary>
        /// Builds the MSI file from the specified <see cref="Project"/> instance.
        /// </summary>
        /// <param name="path">The path to the MSI file to be build.</param>
        /// <returns>Path to the built MSI file.</returns>
        public string BuildMsi(string path = null)
        {
            if (Compiler.ClientAssembly.IsEmpty())
                Compiler.ClientAssembly = System.Reflection.Assembly.GetCallingAssembly().GetLocation();

            if (path == null)
                return Compiler.BuildMsi(this);
            else
                return Compiler.BuildMsi(this, path);
        }

        /// <summary>
        /// Builds the WiX source file and generates batch file capable of building
        /// MSI with WiX toolset.
        /// </summary>
        /// <param name="path">The path to the batch file to be build.</param>
        /// <returns>Path to the batch file.</returns>
        public string BuildMsiCmd(string path = null)
        {
            if (Compiler.ClientAssembly.IsEmpty())
                Compiler.ClientAssembly = System.Reflection.Assembly.GetCallingAssembly().GetLocation();

            if (path == null)
                return Compiler.BuildMsiCmd(this);
            else
                return Compiler.BuildMsiCmd(this, path);
        }

        /// <summary>
        /// Builds the WiX source file (*.wxs) from the specified <see cref="Project"/> instance.
        /// </summary>
        /// <param name="path">The path to the WXS file to be build.</param>
        /// <param name="type">The type (<see cref="Compiler.OutputType"/>) of the setup file to be defined in the source file (MSI vs. MSM).</param>
        /// <returns>Path to the built WXS file.</returns>
        public string BuildWxs(Compiler.OutputType type = Compiler.OutputType.MSI, string path = null)
        {
            if (Compiler.ClientAssembly.IsEmpty())
                Compiler.ClientAssembly = System.Reflection.Assembly.GetCallingAssembly().GetLocation();

            if (path == null)
                return Compiler.BuildWxs(this, type);
            else
                return Compiler.BuildWxs(this, path, type);
        }

        /// <summary>
        /// Builds the MSM file from the specified <see cref="Project"/> instance.
        /// </summary>
        /// <param name="path">The path to the MSM file to be build.</param>
        /// <returns>Path to the built MSM file.</returns>
        public string BuildMsm(string path = null)
        {
            if (Compiler.ClientAssembly.IsEmpty())
                Compiler.ClientAssembly = System.Reflection.Assembly.GetCallingAssembly().GetLocation();

            if (path == null)
                return Compiler.BuildMsm(this);
            else
                return Compiler.BuildMsm(this, path);
        }

        /// <summary>
        /// Builds the WiX source file and generates batch file capable of building
        /// MSM with WiX toolset.
        /// </summary>
        /// <param name="path">The path to the batch file to be build.</param>
        /// <returns>Path to the batch file.</returns>
        public string BuildMsmCmd(string path = null)
        {
            if (Compiler.ClientAssembly.IsEmpty())
                Compiler.ClientAssembly = System.Reflection.Assembly.GetCallingAssembly().GetLocation();

            if (path == null)
                return Compiler.BuildMsmCmd(this);
            else
                return Compiler.BuildMsmCmd(this, path);
        }

        /// <summary>
        /// Algorithm for generating deterministic <see cref="T:WixSharp.File"/>Id(s) based on the hash of the target path.
        /// <para>This algorithm addresses the limitation of the incremental-Id legacy algorithm, which it quite reliable but
        /// non deterministic.</para>
        /// </summary>
        /// <param name="entity">The entity.</param>
        /// <returns></returns>
        public string HashedTargetPathIdAlgorithm(WixEntity entity)
        {
            if (entity is File file)
            {
                var target_path = this.GetTargetPathOf(file);

                var dir_hash = Math.Abs(target_path.PathGetDirName().GetHashCode32());
                var file_name = target_path.PathGetFileName().EscapeIllegalCharacters();

                if (Compiler.AutoGeneration.HashedTargetPathIdAlgorithm_FileIdMask != null)
                    return Compiler.AutoGeneration.HashedTargetPathIdAlgorithm_FileIdMask
                                                  .Replace("{file_name}", file_name)
                                                  .Replace("{dir_hash}", dir_hash.ToString())
                                                  .FormatWith(file_name, dir_hash);
                else
                    return $"{file_name}.{dir_hash}";
            }

            return null; // pass to default Id generator
        }
    }
}<|MERGE_RESOLUTION|>--- conflicted
+++ resolved
@@ -118,13 +118,6 @@
                         actions.Add(item as Action);
                     else if (item is RegValue)
                         regs.Add(item as RegValue);
-<<<<<<< HEAD
-                    else if (item is EnvironmentVariable)
-                        envvars.Add(item as EnvironmentVariable);
-=======
-                    else if (item is FirewallException)
-                        fwexceptions.Add(item as FirewallException);
->>>>>>> 3d87a5eb
                     else if (item is UrlReservation)
                         urlreservation.Add(item as UrlReservation);
                     else if (item is RegFile)
