--- conflicted
+++ resolved
@@ -92,11 +92,6 @@
             var regs = new List<RegValue>();
             var props = new List<Property>();
             var bins = new List<Binary>();
-<<<<<<< HEAD
-            var sqls = new List<SqlDatabase>();
-=======
-            var users = new List<User>();
->>>>>>> ff8431d7
             var certs = new List<Certificate>();
             var genericItems = new List<IGenericEntity>();
             var urlreservation = new List<UrlReservation>();
@@ -144,13 +139,6 @@
                         GUID = (item as WixGuid).Value;
                     else if (item is Media)
                         Media.Add(item as Media);
-<<<<<<< HEAD
-                    else if (item is SqlDatabase)
-                        sqls.Add(item as SqlDatabase);
-=======
-                    else if (item is User)
-                        users.Add(item as User);
->>>>>>> ff8431d7
                     else if (item is Certificate)
                         certs.Add(item as Certificate);
                     else if (item is IGenericEntity)
@@ -165,12 +153,6 @@
             RegValues = regs.ToArray();
             Properties = props.ToArray();
             Binaries = bins.ToArray();
-<<<<<<< HEAD
-            SqlDatabases = sqls.ToArray();
-=======
-            EnvironmentVariables = envvars.ToArray();
-            Users = users.ToArray();
->>>>>>> ff8431d7
             Certificates = certs.ToArray();
             UrlReservations = urlreservation.ToArray();
             GenericItems = genericItems.ToArray();
@@ -558,22 +540,7 @@
         /// Collection of the <see cref="T:WixSharp.LaunchCondition"/>s associated with the setup.
         /// </summary>
         public List<LaunchCondition> LaunchConditions = new List<LaunchCondition>();
-<<<<<<< HEAD
-		
-        /// <summary>
-        /// Collection of WiX:SqlExtension SqlDatabase objects representing databases to be created,
-        /// modifed, or interacted with during MSI execution.
-        /// </summary>
-        public SqlDatabase[] SqlDatabases = new SqlDatabase[0];
-
-=======
-
-        /// <summary>
-        /// Collection of Wix:UtilExtension User objects representings users 'for all kinds of things'
-        /// </summary>
-        public User[] Users = new User[0];
-        
->>>>>>> ff8431d7
+
         /// <summary>
         /// Path to the file containing the image (e.g. bmp) setup dialogs banner. If not specified default image will be used.
         /// </summary>
