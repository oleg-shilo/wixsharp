--- conflicted
+++ resolved
@@ -285,8 +285,6 @@
       <Name>WixSharp.Msi</Name>
     </ProjectReference>
   </ItemGroup>
-<<<<<<< HEAD
-=======
   <ItemGroup>
     <PackageReference Include="WixToolset.Dtf.WindowsInstaller">
       <Version>4.0.2</Version>
@@ -295,7 +293,6 @@
   <ItemGroup>
     <EmbeddedResource Include="Bootstrapper\runtime\win-x86\mbanative.dll" />
   </ItemGroup>
->>>>>>> cb811e15
   <Import Project="$(MSBuildToolsPath)\Microsoft.CSharp.targets" />
   <!-- To modify your build process, add your task inside one of the targets below and uncomment it. 
        Other similar extension points exist, see Microsoft.Common.targets.
