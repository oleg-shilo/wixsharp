--- conflicted
+++ resolved
@@ -138,11 +138,8 @@
     <Compile Include="Permissions.cs" />
     <Compile Include="Properties\AssemblyInfo.version.cs" />
     <Compile Include="Reboot.cs" />
-<<<<<<< HEAD
     <Compile Include="RemoveRegistryValue.cs" />
-=======
     <Compile Include="RemoveRegistryKey.cs" />
->>>>>>> 1d113451
     <Compile Include="SharedExtensions.cs" />
     <Compile Include="Sql.cs" />
     <Compile Include="StringEnum.cs" />
