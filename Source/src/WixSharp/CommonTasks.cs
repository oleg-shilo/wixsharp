--- conflicted
+++ resolved
@@ -550,41 +550,6 @@
         }
 
         /// <summary>
-        /// Adds the SqlDatabase to the Project.
-        /// </summary>
-        /// <param name="project">The project.</param>
-        /// <param name="item">The item.</param>
-        /// <returns></returns>
-<<<<<<< HEAD
-        static public Project AddFirewallException(this Project project, FirewallException item)
-        {
-            return project.AddFirewallExceptions(item);
-=======
-        static public Project AddSqlDatabase(this Project project, SqlDatabase item)
-        {
-            return project.AddSqlDatabases(item);
->>>>>>> 5622d561
-        }
-
-        /// <summary>
-        /// Adds the SqlDatabases to the Project.
-        /// </summary>
-        /// <param name="project">The project.</param>
-        /// <param name="items">The items.</param>
-        /// <returns></returns>
-<<<<<<< HEAD
-        static public Project AddFirewallExceptions(this Project project, params FirewallException[] items)
-        {
-            project.FirewallExceptions = project.FirewallExceptions.Combine(items).Distinct().ToArray();
-=======
-        static public Project AddSqlDatabases(this Project project, params SqlDatabase[] items)
-        {
-            project.SqlDatabases = project.SqlDatabases.Combine(items).Distinct().ToArray();
->>>>>>> 5622d561
-            return project;
-        }
-
-        /// <summary>
         /// Adds the binary items to the Project.
         /// </summary>
         /// <param name="project">The project.</param>
