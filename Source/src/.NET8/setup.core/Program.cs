<<<<<<< HEAD
﻿using WixSharp;
using WixToolset.Dtf.WindowsInstaller;
using File = WixSharp.File;

Console.WriteLine(Environment.CurrentDirectory);

var project =
    new Project("My Product",
        new Dir(@"%ProgramFiles%\My Company\My Product",
            new File("program.cs")),
        new ManagedAction(MyActions.CustomAction),
        new ManagedAction(MyActions.CustomAction2),
        new Property("PropName", "<your value>")); ;

project.PreserveTempFiles = true;

project.UI = WUI.WixUI_ProgressOnly;

project.BuildMsi();

=======
﻿using System.Diagnostics;
using System.Reflection;
using static System.Reflection.BindingFlags;
using System.Runtime.InteropServices;
using System.Text;
using System.Windows.Forms;
using System.Xml.Linq;
using WixSharp;
using WixSharp.CommonTasks;
using WixToolset.Dtf.WindowsInstaller;
using File = WixSharp.File;

var project =
    new Project("My Product",
        new Dir(@"%ProgramFiles%\My Company\My Product",
            new File("program.cs")),
        new ManagedAction(MyActions.CustomAction),
        new ManagedAction(MyActions.CustomAction2),
        new Property("PropName", "<your value>")); ;

project.PreserveTempFiles = true;

project.UI = WUI.WixUI_ProgressOnly;

project.BuildMsi();

>>>>>>> 096b7ff5
public class MyActions
{
    [CustomAction]
    public static ActionResult CustomAction(Session session)
    {
<<<<<<< HEAD
        Native.MessageBox("MSI Session\nINSTALLDIR: " + session.Property("INSTALLDIR"), "WixSharp - .NET8");
=======
        Native.MessageBox("WS-Session: " + session.Property("INSTALLDIR"), "WixSharp.Managed");
>>>>>>> 096b7ff5
        return ActionResult.Success;
    }

    [CustomAction]
    public static ActionResult CustomAction2(Session session)
    {
        SetupEventArgs args = session.ToEventArgs();

<<<<<<< HEAD
        Native.MessageBox("WixSharp RuntimeData\nMsiFile: " + args.MsiFile, "WixSharp - .NET8");
=======
        Native.MessageBox("WS-RuntimeData: " + args.MsiFile, "WixSharp.Managed");
>>>>>>> 096b7ff5
        return ActionResult.UserExit;
    }
}<|MERGE_RESOLUTION|>--- conflicted
+++ resolved
@@ -1,5 +1,4 @@
-<<<<<<< HEAD
-﻿using WixSharp;
+using WixSharp;
 using WixToolset.Dtf.WindowsInstaller;
 using File = WixSharp.File;
 
@@ -19,44 +18,13 @@
 
 project.BuildMsi();
 
-=======
-﻿using System.Diagnostics;
-using System.Reflection;
-using static System.Reflection.BindingFlags;
-using System.Runtime.InteropServices;
-using System.Text;
-using System.Windows.Forms;
-using System.Xml.Linq;
-using WixSharp;
-using WixSharp.CommonTasks;
-using WixToolset.Dtf.WindowsInstaller;
-using File = WixSharp.File;
-
-var project =
-    new Project("My Product",
-        new Dir(@"%ProgramFiles%\My Company\My Product",
-            new File("program.cs")),
-        new ManagedAction(MyActions.CustomAction),
-        new ManagedAction(MyActions.CustomAction2),
-        new Property("PropName", "<your value>")); ;
-
-project.PreserveTempFiles = true;
-
-project.UI = WUI.WixUI_ProgressOnly;
-
-project.BuildMsi();
-
->>>>>>> 096b7ff5
 public class MyActions
 {
     [CustomAction]
     public static ActionResult CustomAction(Session session)
     {
-<<<<<<< HEAD
         Native.MessageBox("MSI Session\nINSTALLDIR: " + session.Property("INSTALLDIR"), "WixSharp - .NET8");
-=======
-        Native.MessageBox("WS-Session: " + session.Property("INSTALLDIR"), "WixSharp.Managed");
->>>>>>> 096b7ff5
+
         return ActionResult.Success;
     }
 
@@ -65,11 +33,8 @@
     {
         SetupEventArgs args = session.ToEventArgs();
 
-<<<<<<< HEAD
         Native.MessageBox("WixSharp RuntimeData\nMsiFile: " + args.MsiFile, "WixSharp - .NET8");
-=======
-        Native.MessageBox("WS-RuntimeData: " + args.MsiFile, "WixSharp.Managed");
->>>>>>> 096b7ff5
+
         return ActionResult.UserExit;
     }
 }